#!/usr/bin/python
# This file is part of the Luau programming language and is licensed under MIT License; see LICENSE.txt for details
import argparse
import os
import subprocess
import math
import sys
import re
import json

# Taken from rotest
from color import colored, Color
from tabulate import TablePrinter, Alignment

# Based on rotest, specialized for benchmark results
import influxbench

try:
    import matplotlib
    import matplotlib.pyplot as plt
except ModuleNotFoundError:
    matplotlib = None

try:
    import scipy
    from scipy import stats
except ModuleNotFoundError:
    print("Warning: scipy package is not installed, confidence values will not be available")
    stats = None

scriptdir = os.path.dirname(os.path.realpath(__file__))
defaultVm = 'luau.exe' if os.name == "nt" else './luau'

argumentParser = argparse.ArgumentParser(description='Benchmark Lua script execution with an option to compare different VMs')

argumentParser.add_argument('--vm', dest='vm',default=defaultVm,help='Lua executable to test (' + defaultVm + ' by default)')
argumentParser.add_argument('--folder', dest='folder',default=os.path.join(scriptdir, 'tests'),help='Folder with tests (tests by default)')
argumentParser.add_argument('--compare', dest='vmNext',type=str,nargs='*',help='List of Lua executables to compare against')
argumentParser.add_argument('--results', dest='results',type=str,nargs='*',help='List of json result files to compare and graph')
argumentParser.add_argument('--run-test', action='store', default=None, help='Regex test filter')
argumentParser.add_argument('--extra-loops', action='store',type=int,default=0, help='Amount of times to loop over one test (one test already performs multiple runs)')
argumentParser.add_argument('--filename', action='store',type=str,default='bench', help='File name for graph and results file')
argumentParser.add_argument('--callgrind', dest='callgrind',action='store_const',const=1,default=0,help='Use callgrind to run benchmarks')

if matplotlib != None:
    argumentParser.add_argument('--absolute', dest='absolute',action='store_const',const=1,default=0,help='Display absolute values instead of relative (enabled by default when benchmarking a single VM)')
    argumentParser.add_argument('--speedup', dest='speedup',action='store_const',const=1,default=0,help='Draw a speedup graph')
    argumentParser.add_argument('--sort', dest='sort',action='store_const',const=1,default=0,help='Sort values from worst to best improvements, ignoring conf. int. (disabled by default)')
    argumentParser.add_argument('--window', dest='window',action='store_const',const=1,default=0,help='Display window with resulting plot (disabled by default)')
    argumentParser.add_argument('--graph-vertical', action='store_true',dest='graph_vertical', help="Draw graph with vertical bars instead of horizontal")

argumentParser.add_argument('--report-metrics', dest='report_metrics', help="Send metrics about this session to InfluxDB URL upon completion.")

argumentParser.add_argument('--print-influx-debugging', action='store_true', dest='print_influx_debugging', help="Print output to aid in debugging of influx metrics reporting.")
argumentParser.add_argument('--no-print-influx-debugging', action='store_false', dest='print_influx_debugging', help="Don't print output to aid in debugging of influx metrics reporting.")

argumentParser.add_argument('--no-print-final-summary', action='store_false', dest='print_final_summary', help="Don't print a table summarizing the results after all tests are run")

# Assume 2.5 IPC on a 4 GHz CPU; this is obviously incorrect but it allows us to display simulated instruction counts using regular time units
CALLGRIND_INSN_PER_SEC = 2.5 * 4e9

def arrayRange(count):
    result = []

    for i in range(count):
        result.append(i)

    return result

def arrayRangeOffset(count, offset):
    result = []

    for i in range(count):
        result.append(i + offset)

    return result

def getCallgrindOutput(lines):
    result = []
    name = None

    for l in lines:
        if l.startswith("desc: Trigger: Client Request: "):
            name = l[31:].strip()
        elif l.startswith("summary: ") and name != None:
            insn = int(l[9:])
            # Note: we only run each bench once under callgrind so we only report a single time per run; callgrind instruction count variance is ~0.01% so it might as well be zero
            result += "|><|" + name + "|><|" + str(insn / CALLGRIND_INSN_PER_SEC * 1000.0) + "||_||"
            name = None

    return "".join(result)

def getVmOutput(cmd):
    if os.name == "nt":
        try:
            return subprocess.check_output("start /realtime /affinity 1 /b /wait cmd /C \"" + cmd + "\"", shell=True, cwd=scriptdir).decode()
        except KeyboardInterrupt:
            exit(1)
        except:
            return ""
    elif arguments.callgrind:
        try:
            subprocess.check_call("valgrind --tool=callgrind --callgrind-out-file=callgrind.out --combine-dumps=yes --dump-line=no " + cmd, shell=True, stdout=subprocess.DEVNULL, stderr=subprocess.DEVNULL, cwd=scriptdir)
<<<<<<< HEAD
            file = open(os.path.join(scriptdir, "callgrind.out"), "r")
            lines = file.readlines()
=======
            path = os.path.join(scriptdir, "callgrind.out")
            with open(path, "r") as file:
                lines = file.readlines()
            os.unlink(path)
>>>>>>> 4a95f220
            return getCallgrindOutput(lines)
        except:
            return ""
    else:
        with subprocess.Popen(cmd, shell=True, stdout=subprocess.PIPE, stderr=subprocess.PIPE, text=True, cwd=scriptdir) as p:
            # Try to lock to a single processor
            if sys.platform != "darwin":
                os.sched_setaffinity(p.pid, { 0 })

            # Try to set high priority (requires sudo)
            try:
                os.nice(-10)
            except:
                pass

            return p.communicate()[0]

def getShortVmName(name):
    # Hope that the path to executable doesn't contain spaces
    argumentPos = name.find(" ")

    if argumentPos != -1:
        executableName = name[0:argumentPos]
        arguments = name[argumentPos+1:]

        pathPos = executableName.rfind("\\")

        if pathPos == -1:
            pathPos = executableName.rfind("/")

        if pathPos != -1:
            executableName = executableName[pathPos+1:]

        return executableName + " " + arguments

    pathPos = name.rfind("\\")

    if pathPos == -1:
        pathPos = name.rfind("/")

    if pathPos != -1:
        return name[pathPos+1:]

    return name

class TestResult:
    filename = ""
    vm = ""
    shortVm = ""
    name = ""

    values = []
    count = 0
    min = None
    avg = 0
    max = None

    sampleStdDev = 0
    unbiasedEst = 0
    sampleConfidenceInterval = 0

def extractResult(filename, vm, output):
    elements = output.split("|><|")

    # Remove test output
    elements.remove(elements[0])

    result = TestResult()

    result.filename = filename
    result.vm = vm
    result.shortVm = getShortVmName(vm)

    result.name = elements[0]
    elements.remove(elements[0])

    timeTable = []

    for el in elements:
        timeTable.append(float(el))

    result.values = timeTable
    result.count = len(timeTable)

    return result

def mergeResult(lhs, rhs):
    for value in rhs.values:
        lhs.values.append(value)

    lhs.count = len(lhs.values)

def mergeResults(lhs, rhs):
    for a, b in zip(lhs, rhs):
        mergeResult(a, b)

def finalizeResult(result):
    total = 0.0

    # Compute basic parameters
    for v in result.values:
        if result.min == None or v < result.min:
            result.min = v

        if result.max == None or v > result.max:
            result.max = v

        total = total + v

    if result.count > 0:
        result.avg = total / result.count
    else:
        result.avg = 0

    # Compute standard deviation
    sumOfSquares = 0

    for v in result.values:
        sumOfSquares = sumOfSquares + (v - result.avg) ** 2

    if result.count > 1:
        result.sampleStdDev = math.sqrt(sumOfSquares / (result.count - 1))
        result.unbiasedEst = result.sampleStdDev * result.sampleStdDev

        if stats:
            # Two-tailed distribution with 95% conf.
            tValue = stats.t.ppf(1 - 0.05 / 2, result.count - 1)

            # Compute confidence interval
            result.sampleConfidenceInterval = tValue * result.sampleStdDev / math.sqrt(result.count)
        else:
            result.sampleConfidenceInterval = result.sampleStdDev
    else:
        result.sampleStdDev = 0
        result.unbiasedEst = 0
        result.sampleConfidenceInterval = 0

    return result

# Full result set
allResults = []


# Data for the graph
plotLegend = []

plotLabels = []

plotValueLists = []
plotConfIntLists = []

# Totals
vmTotalMin = []
vmTotalAverage = []
vmTotalImprovement = []
vmTotalResults = []

# Data for Telegraf report
mainTotalMin = 0
mainTotalAverage = 0
mainTotalMax = 0

def getExtraArguments(filepath):
    try:
        with open(filepath) as f:
            for i in f.readlines():
                pos = i.find("--bench-args:")
                if pos != -1:
                    return i[pos + 13:].strip()
    except:
        pass

    return ""

def substituteArguments(cmd, extra):
    if argumentSubstituionCallback != None:
        cmd = argumentSubstituionCallback(cmd)

    if cmd.find("@EXTRA") != -1:
        cmd = cmd.replace("@EXTRA", extra)
    else:
        cmd = cmd + " " + extra

    return cmd

def extractResults(filename, vm, output, allowFailure):
    results = []

    splitOutput = output.split("||_||")

    if len(splitOutput) <= 1:
        if allowFailure:
            result = TestResult()

            result.filename = filename
            result.vm = vm
            result.shortVm = getShortVmName(vm)

            results.append(result)

        return results

    splitOutput.remove(splitOutput[len(splitOutput) - 1])

    for el in splitOutput:
        results.append(extractResult(filename, vm, el))

    return results

def analyzeResult(subdir, main, comparisons):
    # Aggregate statistics
    global mainTotalMin, mainTotalAverage, mainTotalMax

    mainTotalMin = mainTotalMin + main.min
    mainTotalAverage = mainTotalAverage + main.avg
    mainTotalMax = mainTotalMax + main.max

    if arguments.vmNext != None:
        resultPrinter.add_row({
            'Test': main.name,
            'Min': '{:8.3f}ms'.format(main.min),
            'Average': '{:8.3f}ms'.format(main.avg),
            'StdDev%': '{:8.3f}%'.format(main.sampleConfidenceInterval / main.avg * 100),
            'Driver': main.shortVm,
            'Speedup': "",
            'Significance': "",
            'P(T<=t)': ""
        })
    else:
        resultPrinter.add_row({
            'Test': main.name,
            'Min': '{:8.3f}ms'.format(main.min),
            'Average': '{:8.3f}ms'.format(main.avg),
            'StdDev%': '{:8.3f}%'.format(main.sampleConfidenceInterval / main.avg * 100),
            'Driver': main.shortVm
        })

    if influxReporter != None:
        influxReporter.report_result(subdir, main.name, main.filename, "SUCCESS", main.min, main.avg, main.max, main.sampleConfidenceInterval, main.shortVm, main.vm)

    print(colored(Color.YELLOW, 'SUCCESS') + ': {:<40}'.format(main.name) + ": " + '{:8.3f}'.format(main.avg) + "ms +/- " +
        '{:6.3f}'.format(main.sampleConfidenceInterval / main.avg * 100) + "% on " + main.shortVm)

    plotLabels.append(main.name)

    index = 0

    if len(plotValueLists) < index + 1:
        plotValueLists.append([])
        plotConfIntLists.append([])

        vmTotalMin.append(0.0)
        vmTotalAverage.append(0.0)
        vmTotalImprovement.append(0.0)
        vmTotalResults.append(0)

    if arguments.absolute or arguments.speedup:
        scale = 1
    else:
        scale = 100 / main.avg

    plotValueLists[index].append(main.avg * scale)
    plotConfIntLists[index].append(main.sampleConfidenceInterval * scale)

    vmTotalMin[index] += main.min
    vmTotalAverage[index] += main.avg

    for compare in comparisons:
        index = index + 1

        if len(plotValueLists) < index + 1 and not arguments.speedup:
            plotValueLists.append([])
            plotConfIntLists.append([])

            vmTotalMin.append(0.0)
            vmTotalAverage.append(0.0)
            vmTotalImprovement.append(0.0)
            vmTotalResults.append(0)

        if compare.min == None:
            print(colored(Color.RED, 'FAILED') + ":  '" + main.name + "' on '" + compare.vm +  "'")

            resultPrinter.add_row({ 'Test': main.name, 'Min': "", 'Average': "FAILED", 'StdDev%': "", 'Driver': compare.shortVm, 'Speedup': "", 'Significance': "", 'P(T<=t)': "" })

            if influxReporter != None:
                influxReporter.report_result(subdir, main.filename, main.filename, "FAILED", 0.0, 0.0, 0.0, 0.0, compare.shortVm, compare.vm)

            if arguments.speedup:
                plotValueLists[0].pop()
                plotValueLists[0].append(0)

                plotConfIntLists[0].pop()
                plotConfIntLists[0].append(0)
            else:
                plotValueLists[index].append(0)
                plotConfIntLists[index].append(0)

            continue

        if main.count > 1 and stats:
            pooledStdDev = math.sqrt((main.unbiasedEst + compare.unbiasedEst) / 2)

            tStat = abs(main.avg - compare.avg) / (pooledStdDev * math.sqrt(2 / main.count))
            degreesOfFreedom = 2 * main.count - 2

            # Two-tailed distribution with 95% conf.
            tCritical = stats.t.ppf(1 - 0.05 / 2, degreesOfFreedom)

            noSignificantDifference = tStat < tCritical
            pValue = 2 * (1 - stats.t.cdf(tStat, df = degreesOfFreedom))
        else:
            noSignificantDifference = None
            pValue = -1

        if noSignificantDifference is None:
            verdict = ""
        elif noSignificantDifference:
            verdict = "likely same"
        elif main.avg < compare.avg:
            verdict = "likely worse"
        else:
            verdict = "likely better"

        speedup = (plotValueLists[0][-1] / (compare.avg * scale) - 1)
        speedupColor = Color.YELLOW if speedup < 0 and noSignificantDifference else Color.RED if speedup < 0 else Color.GREEN if speedup > 0 else Color.YELLOW

        resultPrinter.add_row({
            'Test': main.name,
            'Min': '{:8.3f}ms'.format(compare.min),
            'Average': '{:8.3f}ms'.format(compare.avg),
            'StdDev%': '{:8.3f}%'.format(compare.sampleConfidenceInterval / compare.avg * 100),
            'Driver': compare.shortVm,
            'Speedup': colored(speedupColor, '{:8.3f}%'.format(speedup * 100)),
            'Significance': verdict,
            'P(T<=t)': '---' if pValue < 0 else '{:.0f}%'.format(pValue * 100)
        })

        print(colored(Color.YELLOW, 'SUCCESS') + ': {:<40}'.format(main.name) + ": " + '{:8.3f}'.format(compare.avg) + "ms +/- " +
            '{:6.3f}'.format(compare.sampleConfidenceInterval / compare.avg * 100) + "% on " + compare.shortVm +
            ' ({:+7.3f}%, '.format(speedup * 100) + verdict + ")")

        if influxReporter != None:
            influxReporter.report_result(subdir, main.name, main.filename, "SUCCESS", compare.min, compare.avg, compare.max, compare.sampleConfidenceInterval, compare.shortVm, compare.vm)

        if arguments.speedup:
            oldValue = plotValueLists[0].pop()
            newValue = compare.avg

            plotValueLists[0].append((oldValue / newValue - 1) * 100)

            plotConfIntLists[0].pop()
            plotConfIntLists[0].append(0)
        else:
            plotValueLists[index].append(compare.avg * scale)
            plotConfIntLists[index].append(compare.sampleConfidenceInterval * scale)

        vmTotalMin[index] += compare.min
        vmTotalAverage[index] += compare.avg
        vmTotalImprovement[index] += math.log(main.avg / compare.avg)
        vmTotalResults[index] += 1

def runTest(subdir, filename, filepath):
    filepath = os.path.abspath(filepath)

    mainVm = os.path.abspath(arguments.vm)

    # Process output will contain the test name and execution times
    mainOutput = getVmOutput(substituteArguments(mainVm, getExtraArguments(filepath)) + " " + filepath)
    mainResultSet = extractResults(filename, mainVm, mainOutput, False)

    if len(mainResultSet) == 0:
        print(colored(Color.RED, 'FAILED') + ":  '" + filepath + "' on '" + mainVm +  "'")

        if arguments.vmNext != None:
            resultPrinter.add_row({ 'Test': filepath, 'Min': "", 'Average': "FAILED", 'StdDev%': "", 'Driver': getShortVmName(mainVm), 'Speedup': "", 'Significance': "", 'P(T<=t)': "" })
        else:
            resultPrinter.add_row({ 'Test': filepath, 'Min': "", 'Average': "FAILED", 'StdDev%': "", 'Driver': getShortVmName(mainVm) })

        if influxReporter != None:
            influxReporter.report_result(subdir, filename, filename, "FAILED", 0.0, 0.0, 0.0, 0.0, getShortVmName(mainVm), mainVm)
        return

    compareResultSets = []

    if arguments.vmNext != None:
        for compareVm in arguments.vmNext:
            compareVm = os.path.abspath(compareVm)

            compareOutput = getVmOutput(substituteArguments(compareVm, getExtraArguments(filepath)) + " " + filepath)
            compareResultSet = extractResults(filename, compareVm, compareOutput, True)

            compareResultSets.append(compareResultSet)

    if arguments.extra_loops > 0:
        # get more results
        for i in range(arguments.extra_loops):
            extraMainOutput = getVmOutput(substituteArguments(mainVm, getExtraArguments(filepath)) + " " + filepath)
            extraMainResultSet = extractResults(filename, mainVm, extraMainOutput, False)

            mergeResults(mainResultSet, extraMainResultSet)

            if arguments.vmNext != None:
                i = 0
                for compareVm in arguments.vmNext:
                    compareVm = os.path.abspath(compareVm)

                    extraCompareOutput = getVmOutput(substituteArguments(compareVm, getExtraArguments(filepath)) + " " + filepath)
                    extraCompareResultSet = extractResults(filename, compareVm, extraCompareOutput, True)

                    mergeResults(compareResultSets[i], extraCompareResultSet)
                    i += 1

    # finalize results
    for result in mainResultSet:
        finalizeResult(result)

    for compareResultSet in compareResultSets:
        for result in compareResultSet:
            finalizeResult(result)

    # analyze results
    for i in range(len(mainResultSet)):
        mainResult = mainResultSet[i]
        compareResults = []

        for el in compareResultSets:
            if i < len(el):
                compareResults.append(el[i])
            else:
                noResult = TestResult()

                noResult.filename = el[0].filename
                noResult.vm = el[0].vm
                noResult.shortVm = el[0].shortVm

                compareResults.append(noResult)

        analyzeResult(subdir, mainResult, compareResults)

        mergedResults = []
        mergedResults.append(mainResult)

        for el in compareResults:
            mergedResults.append(el)

        allResults.append(mergedResults)

def rearrangeSortKeyForComparison(e):
    if plotValueLists[1][e] == 0:
        return 1

    return plotValueLists[0][e] / plotValueLists[1][e]

def rearrangeSortKeyForSpeedup(e):
    return plotValueLists[0][e]

def rearrangeSortKeyDescending(e):
    return -plotValueLists[0][e]

# Re-arrange results from worst to best
def rearrange(key):
    global plotLabels

    index = arrayRange(len(plotLabels))
    index = sorted(index, key=key)

    # Recreate value lists in sorted order
    plotLabelsPrev = plotLabels
    plotLabels = []

    for i in index:
        plotLabels.append(plotLabelsPrev[i])

    for group in range(len(plotValueLists)):
        plotValueListPrev = plotValueLists[group]
        plotValueLists[group] = []

        plotConfIntListPrev = plotConfIntLists[group]
        plotConfIntLists[group] = []

        for i in index:
            plotValueLists[group].append(plotValueListPrev[i])
            plotConfIntLists[group].append(plotConfIntListPrev[i])

# Graph
def graph():
    if len(plotValueLists) == 0:
        print("No results")
        return

    ind = arrayRange(len(plotLabels))
    width = 0.8 / len(plotValueLists)

    if arguments.graph_vertical:
        # Extend graph width when we have a lot of tests to draw
        barcount = len(plotValueLists[0])
        plt.figure(figsize=(max(8, barcount * 0.3), 8))
    else:
        # Extend graph height when we have a lot of tests to draw
        barcount = len(plotValueLists[0])
        plt.figure(figsize=(8, max(8, barcount * 0.3)))

    plotBars = []

    matplotlib.rc('xtick', labelsize=10)
    matplotlib.rc('ytick', labelsize=10)

    if arguments.graph_vertical:
        # Draw Y grid behind the bars
        plt.rc('axes', axisbelow=True)
        plt.grid(True, 'major', 'y')

        for i in range(len(plotValueLists)):
            bar = plt.bar(arrayRangeOffset(len(plotLabels), i * width), plotValueLists[i], width, yerr=plotConfIntLists[i])
            plotBars.append(bar[0])

        if arguments.absolute:
            plt.ylabel('Time (ms)')
        elif arguments.speedup:
            plt.ylabel('Speedup (%)')
        else:
            plt.ylabel('Relative time (%)')

        plt.title('Benchmark')
        plt.xticks(ind, plotLabels, rotation='vertical')
    else:
        # Draw X grid behind the bars
        plt.rc('axes', axisbelow=True)
        plt.grid(True, 'major', 'x')

        for i in range(len(plotValueLists)):
            bar = plt.barh(arrayRangeOffset(len(plotLabels), i * width), plotValueLists[i], width, xerr=plotConfIntLists[i])
            plotBars.append(bar[0])

        if arguments.absolute:
            plt.xlabel('Time (ms)')
        elif arguments.speedup:
            plt.xlabel('Speedup (%)')
        else:
            plt.xlabel('Relative time (%)')

        plt.title('Benchmark')
        plt.yticks(ind, plotLabels)

        plt.gca().invert_yaxis()

    plt.legend(plotBars, plotLegend)

    plt.tight_layout()

    plt.savefig(arguments.filename + ".png", dpi=200)

    if arguments.window:
        plt.show()

def addTotalsToTable():
    if len(vmTotalMin) == 0:
        return

    if arguments.vmNext != None:
        index = 0

        resultPrinter.add_row({
            'Test': 'Total',
            'Min': '{:8.3f}ms'.format(vmTotalMin[index]),
            'Average': '{:8.3f}ms'.format(vmTotalAverage[index]),
            'StdDev%': "---",
            'Driver': getShortVmName(os.path.abspath(arguments.vm)),
            'Speedup': "",
            'Significance': "",
            'P(T<=t)': ""
        })

        for compareVm in arguments.vmNext:
            index = index + 1

            speedup = vmTotalAverage[0] / vmTotalAverage[index] * 100 - 100

            resultPrinter.add_row({
                'Test': 'Total',
                'Min': '{:8.3f}ms'.format(vmTotalMin[index]),
                'Average': '{:8.3f}ms'.format(vmTotalAverage[index]),
                'StdDev%': "---",
                'Driver': getShortVmName(os.path.abspath(compareVm)),
                'Speedup': colored(Color.RED if speedup < 0 else Color.GREEN if speedup > 0 else Color.YELLOW, '{:8.3f}%'.format(speedup)),
                'Significance': "",
                'P(T<=t)': ""
            })
    else:
        resultPrinter.add_row({
            'Test': 'Total',
            'Min': '{:8.3f}ms'.format(vmTotalMin[0]),
            'Average': '{:8.3f}ms'.format(vmTotalAverage[0]),
            'StdDev%': "---",
            'Driver': getShortVmName(os.path.abspath(arguments.vm))
        })

def writeResultsToFile():
    class TestResultEncoder(json.JSONEncoder):
        def default(self, obj):
            if isinstance(obj, TestResult):
                return [obj.filename, obj.vm, obj.shortVm, obj.name, obj.values, obj.count]
            return json.JSONEncoder.default(self, obj)

    try:
        with open(arguments.filename + ".json", "w") as allResultsFile:
            allResultsFile.write(json.dumps(allResults, cls=TestResultEncoder))
    except:
        print("Failed to write results to a file")

def run(args, argsubcb):
    global arguments, resultPrinter, influxReporter, argumentSubstituionCallback, allResults
    arguments = args
    argumentSubstituionCallback = argsubcb

    if arguments.report_metrics or arguments.print_influx_debugging:
        influxReporter = influxbench.InfluxReporter(arguments)
    else:
        influxReporter = None

    if matplotlib == None:
        arguments.absolute = 0
        arguments.speedup = 0
        arguments.sort = 0
        arguments.window = 0

    # Load results from files
    if arguments.results != None:
        vmList = []

        for result in arguments.results:
            with open(result) as resultsFile:
                resultArray = json.load(resultsFile)

            for test in resultArray:
                for i in range(len(test)):
                    arr = test[i]

                    tr = TestResult()

                    tr.filename = arr[0]
                    tr.vm = arr[1]
                    tr.shortVm = arr[2]
                    tr.name = arr[3]
                    tr.values = arr[4]
                    tr.count = arr[5]

                    test[i] = tr

            for test in resultArray[0]:
                if vmList.count(test.vm) > 0:
                    pointPos = result.rfind(".")

                    if pointPos != -1:
                        vmList.append(test.vm + " [" + result[0:pointPos] + "]")
                    else:
                        vmList.append(test.vm + " [" + result + "]")
                else:
                    vmList.append(test.vm)

            if len(allResults) == 0:
                allResults = resultArray
            else:
                for prevEl in allResults:
                    found = False

                    for nextEl in resultArray:
                        if nextEl[0].filename == prevEl[0].filename and nextEl[0].name == prevEl[0].name:
                            for run in nextEl:
                                prevEl.append(run)
                            found = True

                    if not found:
                        el = resultArray[0]

                        for run in el:
                            result = TestResult()

                            result.filename = run.filename
                            result.vm = run.vm
                            result.shortVm = run.shortVm
                            result.name = run.name

                            prevEl.append(result)

        arguments.vmNext = []

        for i in range(len(vmList)):
            if i == 0:
                arguments.vm = vmList[i]
            else:
                arguments.vmNext.append(vmList[i])

    plotLegend.append(getShortVmName(arguments.vm))

    if arguments.vmNext != None:
        for compareVm in arguments.vmNext:
            plotLegend.append(getShortVmName(compareVm))
    else:
        arguments.absolute = 1 # When looking at one VM, I feel that relative graph doesn't make a lot of sense

    # Results table formatting
    if arguments.vmNext != None:
        resultPrinter = TablePrinter([
            {'label': 'Test', 'align': Alignment.LEFT},
            {'label': 'Min', 'align': Alignment.RIGHT},
            {'label': 'Average', 'align': Alignment.RIGHT},
            {'label': 'StdDev%', 'align': Alignment.RIGHT},
            {'label': 'Driver', 'align': Alignment.LEFT},
            {'label': 'Speedup', 'align': Alignment.RIGHT},
            {'label': 'Significance', 'align': Alignment.LEFT},
            {'label': 'P(T<=t)', 'align': Alignment.RIGHT}
        ])
    else:
        resultPrinter = TablePrinter([
            {'label': 'Test', 'align': Alignment.LEFT},
            {'label': 'Min', 'align': Alignment.RIGHT},
            {'label': 'Average', 'align': Alignment.RIGHT},
            {'label': 'StdDev%', 'align': Alignment.RIGHT},
            {'label': 'Driver', 'align': Alignment.LEFT}
        ])

    if arguments.results != None:
        for resultSet in allResults:
            # finalize results
            for result in resultSet:
                finalizeResult(result)

            # analyze results
            mainResult = resultSet[0]
            compareResults = []

            for i in range(len(resultSet)):
                if i != 0:
                    compareResults.append(resultSet[i])

            analyzeResult('', mainResult, compareResults)
    else:
        all_files = [subdir + os.sep + filename for subdir, dirs, files in os.walk(arguments.folder) for filename in files]
        for filepath in sorted(all_files):
            subdir, filename = os.path.split(filepath)
            if filename.endswith(".lua"):
                if arguments.run_test == None or re.match(arguments.run_test, filename[:-4]):
                    runTest(subdir, filename, filepath)

    if arguments.sort and len(plotValueLists) > 1:
        rearrange(rearrangeSortKeyForComparison)
    elif arguments.sort and len(plotValueLists) == 1:
        rearrange(rearrangeSortKeyDescending)
    elif arguments.speedup:
        rearrange(rearrangeSortKeyForSpeedup)

        plotLegend[0] = arguments.vm + " vs " + arguments.vmNext[0]

    if arguments.print_final_summary:
        addTotalsToTable()

        print()
        print(colored(Color.YELLOW, '==================================================RESULTS=================================================='))
        resultPrinter.print(summary=False)
        print(colored(Color.YELLOW, '---'))

    if len(vmTotalMin) != 0 and arguments.vmNext != None:
        index = 0

        for compareVm in arguments.vmNext:
            index = index + 1

            name = getShortVmName(os.path.abspath(compareVm))
            deltaGeoMean = math.exp(vmTotalImprovement[index] / vmTotalResults[index]) * 100 - 100

            if deltaGeoMean > 0:
                print("'{}' change is {:.3f}% positive on average".format(name, deltaGeoMean))
            else:
                print("'{}' change is {:.3f}% negative on average".format(name, deltaGeoMean))

    if matplotlib != None:
        graph()

    writeResultsToFile()

    if influxReporter != None:
        influxReporter.report_result(arguments.folder, "Total", "all", "SUCCESS", mainTotalMin, mainTotalAverage, mainTotalMax, 0.0, getShortVmName(arguments.vm), os.path.abspath(arguments.vm))
        influxReporter.flush(0)


if __name__ == "__main__":
    arguments = argumentParser.parse_args()
    run(arguments, None)<|MERGE_RESOLUTION|>--- conflicted
+++ resolved
@@ -101,15 +101,10 @@
     elif arguments.callgrind:
         try:
             subprocess.check_call("valgrind --tool=callgrind --callgrind-out-file=callgrind.out --combine-dumps=yes --dump-line=no " + cmd, shell=True, stdout=subprocess.DEVNULL, stderr=subprocess.DEVNULL, cwd=scriptdir)
-<<<<<<< HEAD
-            file = open(os.path.join(scriptdir, "callgrind.out"), "r")
-            lines = file.readlines()
-=======
             path = os.path.join(scriptdir, "callgrind.out")
             with open(path, "r") as file:
                 lines = file.readlines()
             os.unlink(path)
->>>>>>> 4a95f220
             return getCallgrindOutput(lines)
         except:
             return ""
