--- conflicted
+++ resolved
@@ -77,11 +77,7 @@
         if (LUAU_UNLIKELY(!!interrupt)) \
         { /* the interrupt hook is called right before we advance pc */ \
             VM_PROTECT(L->ci->savedpc++; interrupt(L, -1)); \
-<<<<<<< HEAD
-	    if (L->status != 0) \
-=======
             if (L->status != 0) \
->>>>>>> adecd840
             { \
                 L->ci->savedpc--; \
                 goto exit; \
